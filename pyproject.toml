[tool.poetry]
name = "machine_learning_project"
version = "0.1.0"
description = ""
authors = ["Ben De Meurichy <48103261+Bendemeurichy@users.noreply.github.com>"]
readme = "README.md"

[tool.poetry.dependencies]
python = "^3.12"
pip = "^24.3.1"
seaborn = "^0.13.2"
plotly = "^5.24.1"
pandas = "^2.2.3"
jupyter = "^1.1.1"
tqdm = "^4.66.6"
numpy = ">=1.26.0,<2.1.0"
scikit-learn = "^1.5.2"
joblib = "^1.4.2"
<<<<<<< HEAD
prompt-toolkit = "^3.0.48"
tensorflow = "^2.18.0"
=======
optuna = "^4.0.0"
torch-tb-profiler = "^0.4.3"
tifffile = "^2024.9.20"
scikit-image = "^0.24.0"
>>>>>>> e838d35c


[build-system]
requires = ["poetry-core"]
build-backend = "poetry.core.masonry.api"<|MERGE_RESOLUTION|>--- conflicted
+++ resolved
@@ -16,15 +16,12 @@
 numpy = ">=1.26.0,<2.1.0"
 scikit-learn = "^1.5.2"
 joblib = "^1.4.2"
-<<<<<<< HEAD
 prompt-toolkit = "^3.0.48"
 tensorflow = "^2.18.0"
-=======
 optuna = "^4.0.0"
 torch-tb-profiler = "^0.4.3"
 tifffile = "^2024.9.20"
 scikit-image = "^0.24.0"
->>>>>>> e838d35c
 
 
 [build-system]
