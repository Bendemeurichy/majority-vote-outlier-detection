[tool.poetry]
name = "machine_learning_project"
version = "0.1.0"
description = ""
authors = ["Ben De Meurichy <48103261+Bendemeurichy@users.noreply.github.com>"]
readme = "README.md"

[tool.poetry.dependencies]
python = "^3.12"
pip = "^24.3.1"
seaborn = "^0.13.2"
plotly = "^5.24.1"
pandas = "^2.2.3"
jupyter = "^1.1.1"
tqdm = "^4.66.6"
numpy = ">=1.26.0,<2.1.0"
scikit-learn = "^1.5.2"
joblib = "^1.4.2"
prompt-toolkit = "^3.0.48"
tensorflow = "^2.18.0"
optuna = "^4.0.0"
torch-tb-profiler = "^0.4.3"
tifffile = "^2024.9.20"
scikit-image = "^0.24.0"
torchvision = "^0.20.1"
pandas-stubs = "^2.2.3.241009"
<<<<<<< HEAD
torch = "^2.5.1"
tensorboard = "^2.18.0"
minisom = "^2.3.3"
=======
opencv-python = "^4.10.0.84"
>>>>>>> 8f78f5c9


[build-system]
requires = ["poetry-core"]
build-backend = "poetry.core.masonry.api"<|MERGE_RESOLUTION|>--- conflicted
+++ resolved
@@ -24,13 +24,11 @@
 scikit-image = "^0.24.0"
 torchvision = "^0.20.1"
 pandas-stubs = "^2.2.3.241009"
-<<<<<<< HEAD
 torch = "^2.5.1"
 tensorboard = "^2.18.0"
 minisom = "^2.3.3"
-=======
 opencv-python = "^4.10.0.84"
->>>>>>> 8f78f5c9
+
 
 
 [build-system]
